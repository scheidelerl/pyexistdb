# file eulexistdb/testutil.py
#
#   Copyright 2010,2011 Emory University Libraries
#
#   Licensed under the Apache License, Version 2.0 (the "License");
#   you may not use this file except in compliance with the License.
#   You may obtain a copy of the License at
#
#       http://www.apache.org/licenses/LICENSE-2.0
#
#   Unless required by applicable law or agreed to in writing, software
#   distributed under the License is distributed on an "AS IS" BASIS,
#   WITHOUT WARRANTIES OR CONDITIONS OF ANY KIND, either express or implied.
#   See the License for the specific language governing permissions and
#   limitations under the License.
"""
:mod:`eulexistdb.testutil` provides utilities for writing and running
tests against code that makes use of :mod:`eulexistdb`.  This module
includes a customization of :class:`django.test.TestCase` with
eXist-db fixture handling, and custom test suite runners with Fedora
environment setup / teardown for all tests.

To use, configure as test runner in your Django settings::

   TEST_RUNNER = 'eulexistdb.testutil.ExistDBTextTestSuiteRunner'

When :mod:`xmlrunner` is available, xmlrunner variants are also
available.  To use this test runner, configure your test runner as
follows::

    TEST_RUNNER = 'eulexistdb.testutil.ExistDBXmlTestSuiteRunner'

The xml variant honors the same django settings that the xmlrunner
django testrunner does (TEST_OUTPUT_DIR, TEST_OUTPUT_VERBOSE, and
TEST_OUTPUT_DESCRIPTIONS).

Any :class:`~eulexistdb.db.ExistDB` instances created after the test
suite starts will automatically connect to the test collection.

If you are using :mod:`nose` or :mod:`django-nose`, you should use the
:class:`ExistDBSetUp` plugin to set up the test eXist database.  With
:mod:`django-nose`, you should add ``eulexistdb.testutil.ExistDBSetUp``
to **NOSE_PLUGINS** and ``--with-existdbsetup`` to **NOSE_ARGS**
to ensure the plugin is automatically enabled.

----

"""


from glob import glob
import logging
from os import path
import re
import sys
<<<<<<< HEAD

from django.test import TestCase as DjangoTestCase
=======


from django.test import TestCase as DjangoTestCase

>>>>>>> 8db303ff
from django.conf import settings

from eulexistdb.db import ExistDB, ExistDBException

logger = logging.getLogger(__name__)


class TestCase(DjangoTestCase):
    """Customization of :class:`django.test.TestCase`

    If TestCase instance has an attribute named ``exist_fixtures``, the
    specified fixtures will be loaded to eXist before the tests run.

    The ``exist_fixtures`` attribute should be a dictionary with information
    about fixtures to load to eXist. Currently supported options:

    * *index* - path to an eXist index configuration file; will be loaded before
      any other fixture files, and removed in fixture teardown
    * *directory* - path to a fixture directory; all .xml files in the directory
      will be loaded to eXist
    * *files* - list of files to be loaded (filenames should include path)

    """

    def assertPattern(self, regex, text, msg_prefix=''):
        """Assert that a string matches a regular expression (regex compiled as multiline).
           Allows for more flexible matching than the django assertContains.
         """
        if msg_prefix != '':
            msg_prefix += '.  '
        self.assert_(re.search(re.compile(regex, re.DOTALL), text),
        msg_prefix + "Should match '%s'" % regex)

    def _fixture_setup(self):
        if hasattr(self, 'exist_fixtures'):
            db = ExistDB()
            # load index
            if 'index' in self.exist_fixtures:
                db.loadCollectionIndex(settings.EXISTDB_ROOT_COLLECTION,
                        open(self.exist_fixtures['index']))
            if 'directory' in self.exist_fixtures:
                for file in glob(path.join(self.exist_fixtures['directory'], '*.xml')):
                    self._load_file_to_exist(file)
            if 'files' in self.exist_fixtures:
                for file in self.exist_fixtures['files']:
                    self._load_file_to_exist(file)

        return super(TestCase, self)._fixture_setup()

    def _fixture_teardown(self):
        if hasattr(self, 'exist_fixtures'):
            db = ExistDB()
            if 'index' in self.exist_fixtures:
                db.removeCollectionIndex(settings.EXISTDB_ROOT_COLLECTION)
            if 'directory' in self.exist_fixtures:
                for file in glob(path.join(self.exist_fixtures['directory'], '*.xml')):
                    self._remove_file_from_exist(file)
            if 'files' in self.exist_fixtures:
                for file in self.exist_fixtures['files']:
                    self._remove_file_from_exist(file)

        return super(TestCase, self)._fixture_teardown()

    def _load_file_to_exist(self, file):
        db = ExistDB()
        fname = path.split(file)[-1]
        exist_path = path.join(settings.EXISTDB_ROOT_COLLECTION, fname)
        db.load(open(file), exist_path, True)

    def _remove_file_from_exist(self, file):
        db = ExistDB()
        fname = path.split(file)[-1]
        exist_path = path.join(settings.EXISTDB_ROOT_COLLECTION, fname)
        # tests could remove fixtures, so an exception here is not a problem
        try:
            db.removeDocument(exist_path)
        except ExistDBException:
            # any way to determine if error ever needs to be reported?
            pass


class ExistDBTestWrapper(object):
    '''A `context manager <http://docs.python.org/library/stdtypes.html#context-manager-types>`_
    that replaces the Django eXist-db configuration with a newly-created
    temporary test configuration inside the block, returning to the original
    configuration and deleting the test one when the block exits.
    '''

    def __init__(self):
        self.stored_default_collection = None

    def __enter__(self):
        self.use_test_collection()

    def __exit__(self, exc_type, exc_val, exc_tb):
        self.restore_root_collection()

    def use_test_collection(self):
        self.stored_default_collection = getattr(settings, "EXISTDB_ROOT_COLLECTION", None)
        setattr(settings, "EXISTDB_ROOT_COLLECTION_REAL", self.stored_default_collection)

        if getattr(settings, "EXISTDB_TEST_COLLECTION", None):
            settings.EXISTDB_ROOT_COLLECTION = settings.EXISTDB_TEST_COLLECTION
        else:
            settings.EXISTDB_ROOT_COLLECTION = getattr(settings, "EXISTDB_ROOT_COLLECTION", "/default") + "_test"

        print >> sys.stderr, "Creating eXist Test Collection: %s" % \
            settings.EXISTDB_ROOT_COLLECTION
        # now that existdb root collection has been set to test collection, init db connection
        db = ExistDB()
        # create test collection (don't complain if collection already exists)
        db.createCollection(settings.EXISTDB_ROOT_COLLECTION, True)

    def restore_root_collection(self):
        # if use_test_collection didn't run, don't change anything
        delattr(settings, "EXISTDB_ROOT_COLLECTION_REAL")

        if self.stored_default_collection is not None:
            print >> sys.stderr, "Removing eXist Test Collection: %s" % settings.EXISTDB_ROOT_COLLECTION
            # before restoring existdb non-test root collection, init db connection
            db = ExistDB()
            try:
                # remove test collection
                db.removeCollection(settings.EXISTDB_ROOT_COLLECTION)
            except ExistDBException, e:
                print >> sys.stderr, "Error removing collection %s: %s" \
                    % (settings.EXISTDB_ROOT_COLLECTION, e)

            print >> sys.stderr, "Restoring eXist Root Collection: %s" \
                % self.stored_default_collection
            settings.EXISTDB_ROOT_COLLECTION = self.stored_default_collection

    @classmethod
    def wrap_test(cls, test):
        def wrapped_test(result):
            with cls():
                return test(result)
        return wrapped_test

alternate_test_existdb = ExistDBTestWrapper

try:
<<<<<<< HEAD
    import unittest2
    from django.test.simple import DjangoTestSuiteRunner


    class ExistDBTextTestRunner(unittest2.TextTestRunner):
=======
    import unittest2 as unittest
    from django.test.simple import DjangoTestSuiteRunner

    class ExistDBTextTestRunner(unittest.TextTestRunner):
>>>>>>> 8db303ff
        '''A :class:`unittest.TextTestRunner` that wraps test execution in a
        :class:`ExistDBTestWrapper`.'''

        def run(self, test):
            wrapped_test = alternate_test_existdb.wrap_test(test)
            return super(ExistDBTextTestRunner, self).run(wrapped_test)


    class ExistDBTextTestSuiteRunner(DjangoTestSuiteRunner):
        '''Extend :class:`~django.test.simple.DjangoTestSuiteRunner` to use
        :class:`ExistDBTestResult` as the result class.'''

        def run_suite(self, suite, **kwargs):
            return ExistDBTextTestRunner(verbosity=self.verbosity,
<<<<<<< HEAD
               failfast=self.failfast).run(suite)
=======
                                         failfast=self.failfast).run(suite)
except ImportError:
    pass
>>>>>>> 8db303ff

    try:
        # when xmlrunner is available, define xmltest variants

        import xmlrunner

        class ExistDBXmlTestRunner(xmlrunner.XMLTestRunner):
            '''A :class:`xmlrunner.XMLTestRunner` that wraps test execution in a
            :class:`ExistDBTestWrapper`.'''

            def __init__(self):
                verbose = getattr(settings, 'TEST_OUTPUT_VERBOSE', False)
                descriptions = getattr(settings, 'TEST_OUTPUT_DESCRIPTIONS', False)
                output = getattr(settings, 'TEST_OUTPUT_DIR', 'test-results')

                super_init = super(ExistDBXmlTestRunner, self).__init__
                super_init(verbose=verbose, descriptions=descriptions, output=output)

            def run(self, test):
                wrapped_test = alternate_test_existdb.wrap_test(test)
                return super(ExistDBXmlTestRunner, self).run(wrapped_test)

        class ExistDBXmlTestSuiteRunner(ExistDBTextTestSuiteRunner):
            '''Extend :class:`~django.test.simple.DjangoTestSuiteRunner` to
            setup and teardown a temporary eXist test environment and export
            test results in XML.'''

            def run_suite(self, suite, **kwargs):
                return ExistDBXmlTestRunner().run(suite)

    except ImportError:
        # xmlrunner not available
        pass


except ImportError:
    # unittest2 or django runner not available
    pass


# when nose is available, define nosetest plugin
try:

    from nose.plugins.base import Plugin

    class ExistDBSetUp(Plugin):

        def begin(self):
            self.existwrapper = ExistDBTestWrapper()
            self.existwrapper.use_test_collection()

        def finalize(self, result):
            self.existwrapper.restore_root_collection()

        def help(self):
            return 'Setup and use a test eXist database for tests.'

except ImportError:
    pass<|MERGE_RESOLUTION|>--- conflicted
+++ resolved
@@ -53,15 +53,9 @@
 from os import path
 import re
 import sys
-<<<<<<< HEAD
+
 
 from django.test import TestCase as DjangoTestCase
-=======
-
-
-from django.test import TestCase as DjangoTestCase
-
->>>>>>> 8db303ff
 from django.conf import settings
 
 from eulexistdb.db import ExistDB, ExistDBException
@@ -204,18 +198,11 @@
 alternate_test_existdb = ExistDBTestWrapper
 
 try:
-<<<<<<< HEAD
     import unittest2
     from django.test.simple import DjangoTestSuiteRunner
 
 
     class ExistDBTextTestRunner(unittest2.TextTestRunner):
-=======
-    import unittest2 as unittest
-    from django.test.simple import DjangoTestSuiteRunner
-
-    class ExistDBTextTestRunner(unittest.TextTestRunner):
->>>>>>> 8db303ff
         '''A :class:`unittest.TextTestRunner` that wraps test execution in a
         :class:`ExistDBTestWrapper`.'''
 
@@ -230,13 +217,9 @@
 
         def run_suite(self, suite, **kwargs):
             return ExistDBTextTestRunner(verbosity=self.verbosity,
-<<<<<<< HEAD
-               failfast=self.failfast).run(suite)
-=======
                                          failfast=self.failfast).run(suite)
 except ImportError:
     pass
->>>>>>> 8db303ff
 
     try:
         # when xmlrunner is available, define xmltest variants
